--- conflicted
+++ resolved
@@ -32,11 +32,9 @@
 from pyspectral.utils import WAVE_LENGTH
 from pyspectral.utils import (INSTRUMENTS, download_rsr)
 from pyspectral.utils import (RSR_DATA_VERSION_FILENAME, RSR_DATA_VERSION)
-<<<<<<< HEAD
 from pyspectral.utils import (convert2wavenumber, get_central_wave)
-=======
 from pyspectral.utils import np2str
->>>>>>> 18f3472d
+
 
 import logging
 LOG = logging.getLogger(__name__)
@@ -177,34 +175,8 @@
         import h5py
 
         with h5py.File(self.filename, 'r') as h5f:
-<<<<<<< HEAD
             self.set_band_names(h5f)
             self.set_description(h5f)
-=======
-            self.band_names = h5f.attrs['band_names']
-            self.description = np2str(h5f.attrs['description'])
-            self.band_names = [np2str(x) for x in self.band_names]
-            if not self.platform_name:
-                try:
-                    self.platform_name = np2str(h5f.attrs['platform_name'])
-                except KeyError:
-                    LOG.warning("No platform_name in HDF5 file")
-                    try:
-                        self.platform_name = h5f.attrs[
-                            'platform'] + '-' + h5f.attrs['satnum']
-                    except KeyError:
-                        LOG.warning(
-                            "Unable to determine platform name from HDF5 file content")
-                        self.platform_name = None
-
-            if not self.instrument:
-                try:
-                    self.instrument = np2str(h5f.attrs['sensor'])
-                except KeyError:
-                    LOG.warning("No sensor name specified in HDF5 file")
-                    self.instrument = INSTRUMENTS.get(self.platform_name)
->>>>>>> 18f3472d
-
             self.set_platform_name(h5f)
             self.set_instrument(h5f)
             self.get_relative_spectral_responses(h5f)
@@ -242,16 +214,20 @@
 
     def set_description(self, h5f):
         """Set the description."""
-        self.description = h5f.attrs['description']
-        if isinstance(self.description, bytes):
-            self.description = self.description.decode('utf-8')
+
+        self.description = np2str(h5f.attrs['description'])
+        #self.description = h5f.attrs['description']
+        # if isinstance(self.description, bytes):
+        #    self.description = self.description.decode('utf-8')
 
     def set_band_names(self, h5f):
         """Set the band names."""
-        self.band_names = h5f.attrs['band_names'].tolist()
-        if not isinstance(self.band_names[0], str):
-            # byte array in python 3
-            self.band_names = [x.decode('utf-8') for x in self.band_names]
+        self.band_names = h5f.attrs['band_names']
+        self.band_names = [np2str(x) for x in self.band_names]
+        #self.band_names = h5f.attrs['band_names'].tolist()
+        # if not isinstance(self.band_names[0], str):
+        #    # byte array in python 3
+        #    self.band_names = [x.decode('utf-8') for x in self.band_names]
 
     def set_instrument(self, h5f):
         """Set the instrument name."""
@@ -259,12 +235,17 @@
             return
 
         try:
-            self.instrument = h5f.attrs['sensor'].decode('utf-8')
-            if not isinstance(self.instrument, str):
-                self.instrument = self.instrument.decode('utf-8')
+            self.instrument = np2str(h5f.attrs['sensor'])
         except KeyError:
             LOG.warning("No sensor name specified in HDF5 file")
             self.instrument = INSTRUMENTS.get(self.platform_name)
+        # try:
+        #     self.instrument = h5f.attrs['sensor'].decode('utf-8')
+        #     if not isinstance(self.instrument, str):
+        #         self.instrument = self.instrument.decode('utf-8')
+        # except KeyError:
+        #     LOG.warning("No sensor name specified in HDF5 file")
+        #     self.instrument = INSTRUMENTS.get(self.platform_name)
 
     def set_platform_name(self, h5f):
         """Set the platform name."""
@@ -272,9 +253,7 @@
             return
 
         try:
-            self.platform_name = h5f.attrs['platform_name']
-            if not isinstance(self.platform_name, str):
-                self.platform_name = self.platform_name.decode('utf-8')
+            self.platform_name = np2str(h5f.attrs['platform_name'])
         except KeyError:
             LOG.warning("No platform_name in HDF5 file")
             try:
