#!/usr/bin/env python
# -*- coding: utf-8 -*-
#
# Copyright (c) 2014-2022 Pytroll developers
#
# Author(s):
#
#   Adam.Dybbroe <adam.dybbroe@smhi.se>
#   Panu Lahtinen <panu.lahtinen@fmi.fi>
#
# This program is free software: you can redistribute it and/or modify
# it under the terms of the GNU General Public License as published by
# the Free Software Foundation, either version 3 of the License, or
# (at your option) any later version.
#
# This program is distributed in the hope that it will be useful,
# but WITHOUT ANY WARRANTY; without even the implied warranty of
# MERCHANTABILITY or FITNESS FOR A PARTICULAR PURPOSE.  See the
# GNU General Public License for more details.
#
# You should have received a copy of the GNU General Public License
# along with this program.  If not, see <http://www.gnu.org/licenses/>.

"""Reading the spectral responses in the internal pyspectral hdf5 format."""

import logging
import os
from glob import glob
from os.path import expanduser
<<<<<<< HEAD
=======
from pyspectral.config import get_config
from pyspectral.utils import WAVE_NUMBER
from pyspectral.utils import WAVE_LENGTH
from pyspectral.utils import BANDNAMES
from pyspectral.utils import (INSTRUMENTS, download_rsr)
from pyspectral.utils import (RSR_DATA_VERSION_FILENAME, RSR_DATA_VERSION)
from pyspectral.utils import (convert2wavenumber, get_central_wave)
from pyspectral.utils import convert2str
>>>>>>> fd07153a

import numpy as np

from pyspectral.config import get_config
from pyspectral.utils import (INSTRUMENTS, RSR_DATA_VERSION,
                              RSR_DATA_VERSION_FILENAME, WAVE_LENGTH,
                              WAVE_NUMBER, check_and_adjust_instrument_name,
                              convert2str, convert2wavenumber, download_rsr,
                              get_central_wave)

LOG = logging.getLogger(__name__)

OSCAR_PLATFORM_NAMES = {'eos-2': 'EOS-Aqua',
                        'meteosat-11': 'Meteosat-11',
                        'meteosat-10': 'Meteosat-10',
                        'meteosat-9': 'Meteosat-9',
                        'meteosat-8': 'Meteosat-8'}


class RSRDict(dict):
    """Helper dict-like class to handle multiple names for band keys."""

    def __init__(self, instrument=None):
        """Initialize dict and primary instrument name."""
        self.instrument = instrument
        dict.__init__(self)

    def __getitem__(self, key):
        """Get value either directly or fallback to pre-configured 'standard' names.."""
        try:
            val = dict.__getitem__(self, key)
        except KeyError:
            if self.instrument in BANDNAMES and key in BANDNAMES[self.instrument]:
                val = dict.__getitem__(self, BANDNAMES[self.instrument][key])
            elif key in BANDNAMES['generic']:
                val = dict.__getitem__(self, BANDNAMES['generic'][key])
            else:
                raise KeyError(f'Band not found in RSR for {self.instrument}: {key}')
        return val


class RSRDataBaseClass(object):
    """Data container for the Relative Spectral Responses for all (supported) satellite sensors."""

    def __init__(self):
        """Initialize the class instance.

        Create the instance either from platform name and instrument or from
        filename and load the data.

        """
        self.rsr = RSRDict()
        self.description = "Unknown"
        self.band_names = None
        self.unit = '1e-6 m'
        self.si_scale = 1e-6  # How to scale the wavelengths to become SI unit
        self._wavespace = WAVE_LENGTH

        options = get_config()
        self.rsr_dir = options['rsr_dir']
        self.do_download = False
        self._rsr_data_version_uptodate = False

        if 'download_from_internet' in options and options['download_from_internet']:
            self.do_download = True

        if self._get_rsr_data_version() == RSR_DATA_VERSION:
            self._rsr_data_version_uptodate = True

    def _get_rsr_data_version(self):
        """Check the version of the RSR data from the version file in the RSR directory."""
        rsr_data_version_path = os.path.join(self.rsr_dir, RSR_DATA_VERSION_FILENAME)
        if not os.path.exists(rsr_data_version_path):
            return "v0.0.0"

        with open(rsr_data_version_path, 'r') as fpt:
            # Get the version from the file
            return fpt.readline().strip()

    @property
    def rsr_data_version_uptodate(self):
        """Check whether RSR data are up to date."""
        return self._rsr_data_version_uptodate


class RelativeSpectralResponse(RSRDataBaseClass):
    """Container for the relative spectral response functions for various satellite imagers."""

    def __init__(self, platform_name=None, instrument=None, **kwargs):
        """Initialize the class instance.

        Create the instance either from platform name and instrument or from
        filename and load the data.

        """
        super(RelativeSpectralResponse, self).__init__()

        self.platform_name = platform_name
        self.filename = None
        self.rsr.instrument = self.instrument
        if not self.instrument or not self.platform_name:
            if 'filename' in kwargs:
                self.filename = kwargs['filename']
            else:
                raise AttributeError(
                    "platform name and sensor or filename must be specified")
        else:
            self._check_instrument()

        if not self.filename:
            self._get_filename()

        self._check_filename_exist()
        self.load()

    def _check_instrument(self):
        """Check and try fix instrument name if needed."""
        self.instrument = check_and_adjust_instrument_name(self.platform_name, self.instrument)

    def _get_filename(self):
        """Get the rsr filname from platform and instrument names, and download if not available."""
        self.filename = expanduser(
            os.path.join(self.rsr_dir, 'rsr_{0}_{1}.h5'.format(self.instrument,
                                                               self.platform_name)))

        LOG.debug('Filename: %s', str(self.filename))
        if not os.path.exists(self.filename) or not os.path.isfile(self.filename):
            LOG.warning("No rsr file %s on disk", self.filename)

            if self._rsr_data_version_uptodate:
                LOG.info("RSR data up to date, so seems there is no support for this platform and sensor")
            else:
                # Try download from the internet!
                if self.do_download:
                    LOG.info("Will download from internet...")
                    download_rsr()
                    if self._get_rsr_data_version() == RSR_DATA_VERSION:
                        self._rsr_data_version_uptodate = True

        if not self._rsr_data_version_uptodate:
            LOG.warning("rsr data may not be up to date: %s", self.filename)
            if self.do_download:
                LOG.info("Will download from internet...")
                download_rsr()

    def _check_filename_exist(self):
        """Check that the file exist."""
        if not os.path.exists(self.filename) or not os.path.isfile(self.filename):
            errmsg = ('pyspectral RSR file does not exist! Filename = ' +
                      str(self.filename))
            if self.instrument and self.platform_name:
                fmatch = glob(
                    os.path.join(self.rsr_dir, '*{0}*{1}*.h5'.format(self.instrument,
                                                                     self.platform_name)))
                errmsg = (errmsg +
                          '\nFiles matching instrument and satellite platform' +
                          ': ' + str(fmatch))

            raise IOError(errmsg)

        LOG.debug('Filename: %s', str(self.filename))

    def load(self):
        """Read the internally formatet hdf5 relative spectral response data."""
        import h5py

        with h5py.File(self.filename, 'r') as h5f:
            self.set_band_names(h5f)
            self.set_description(h5f)
            self.set_platform_name(h5f)
            self.set_instrument(h5f)
            self.get_relative_spectral_responses(h5f)

    def integral(self, bandname):
        """Calculate the integral of the spectral response function for each detector."""
        intg = {}
        for det in self.rsr[bandname].keys():
            wvl = self.rsr[bandname][det]['wavelength']
            resp = self.rsr[bandname][det]['response']
            intg[det] = np.trapz(resp, wvl)
        return intg

    def convert(self):
        """Convert spectral response functions from wavelength to wavenumber."""
        if self._wavespace == WAVE_LENGTH:
            rsr, info = convert2wavenumber(self.rsr)
            for band in rsr.keys():
                for det in rsr[band].keys():
                    self.rsr[band][det][WAVE_NUMBER] = rsr[
                        band][det][WAVE_NUMBER]
                    self.rsr[band][det]['response'] = rsr[
                        band][det]['response']
                    self.unit = info['unit']
                    self.si_scale = info['si_scale']
            self._wavespace = WAVE_NUMBER
            for band in rsr.keys():
                for det in rsr[band].keys():
                    self.rsr[band][det]['central_wavenumber'] = \
                        get_central_wave(self.rsr[band][det][WAVE_NUMBER], self.rsr[band][det]['response'])
                    del self.rsr[band][det][WAVE_LENGTH]
        else:
            errmsg = "Conversion from {wn} to {wl} not supported yet".format(wn=WAVE_NUMBER, wl=WAVE_LENGTH)
            raise NotImplementedError(errmsg)

    def set_description(self, h5f):
        """Set the description."""
        self.description = h5f.attrs['description']
        self.description = convert2str(self.description)

    def set_band_names(self, h5f):
        """Set the band names."""
        self.band_names = h5f.attrs['band_names']
        self.band_names = [convert2str(x) for x in self.band_names]

    def set_instrument(self, h5f):
        """Set the instrument name."""
        if self.instrument:
            return

        try:
            self.instrument = h5f.attrs['sensor']
            self.instrument = convert2str(self.instrument)
        except KeyError:
            LOG.warning("No sensor name specified in HDF5 file")
            self.instrument = INSTRUMENTS.get(self.platform_name)

    def set_platform_name(self, h5f):
        """Set the platform name."""
        if self.platform_name:
            return

        try:
            self.platform_name = h5f.attrs['platform_name']
            self.platform_name = convert2str(self.platform_name)
        except KeyError:
            LOG.warning("No platform_name in HDF5 file")
            try:
                satname = h5f.attrs['platform']
                satname = convert2str(satname)
                sat_number = h5f.attrs['sat_number']
                self.platform_name = satname + '-' + str(sat_number)
            except KeyError:
                LOG.warning(
                    "Unable to determine platform name from HDF5 file content")
                self.platform_name = None

        self.platform_name = OSCAR_PLATFORM_NAMES.get(self.platform_name, self.platform_name)

    def get_number_of_detectors4bandname(self, h5f, bandname):
        """For a band name get the number of detectors, if any."""
        try:
            num_of_det = h5f[bandname].attrs['number_of_detectors']
        except KeyError:
            LOG.debug("No detectors found - assume only one...")
            num_of_det = 1

        return num_of_det

    def set_band_responses_per_detector(self, h5f, bandname, detector_name):
        """Set the RSR responses for the band and detector."""
        self.rsr[bandname][detector_name] = {}
        try:
            resp = h5f[bandname][detector_name]['response'][:]
        except KeyError:
            resp = h5f[bandname]['response'][:]

        self.rsr[bandname][detector_name]['response'] = resp

    def set_band_wavelengths_per_detector(self, h5f, bandname, detector_name):
        """Set the RSR wavelengths for the band and detector."""
        try:
            wvl = (h5f[bandname][detector_name]['wavelength'][:] *
                   h5f[bandname][detector_name]['wavelength'].attrs['scale'])
        except KeyError:
            wvl = (h5f[bandname]['wavelength'][:] *
                   h5f[bandname]['wavelength'].attrs['scale'])

        # The wavelength is given in micro meters!
        self.rsr[bandname][detector_name]['wavelength'] = wvl * 1e6

    def set_band_central_wavelength_per_detector(self, h5f, bandname, detector_name):
        """Set the central wavelength for the band and detector."""
        try:
            central_wvl = h5f[bandname][detector_name].attrs['central_wavelength']
        except KeyError:
            central_wvl = h5f[bandname].attrs['central_wavelength']

        self.rsr[bandname][detector_name]['central_wavelength'] = central_wvl

    def get_relative_spectral_responses(self, h5f):
        """Read the rsr data and add to the object."""
        for bandname in self.band_names:
            self.rsr[bandname] = {}

            num_of_det = self.get_number_of_detectors4bandname(h5f, bandname)
            for i in range(1, num_of_det + 1):
                dname = 'det-{0:d}'.format(i)
                self.set_band_responses_per_detector(h5f, bandname, dname)
                self.set_band_wavelengths_per_detector(h5f, bandname, dname)
                self.set_band_central_wavelength_per_detector(h5f, bandname, dname)


def check_and_download(dest_dir=None, dry_run=False):
    """Do a check for the version and attempt downloading only if needed."""
    rsr = RSRDataBaseClass()
    if rsr.rsr_data_version_uptodate:
        LOG.info("RSR data already the latest!")
    else:
        download_rsr(dest_dir=dest_dir, dry_run=dry_run)


<<<<<<< HEAD
=======
def main():
    """Perform basic sanity check of RSR handling."""
    RelativeSpectralResponse('EOS-Terra', 'modis')


>>>>>>> fd07153a
if __name__ == "__main__":
    modis = RelativeSpectralResponse('EOS-Terra', 'modis')
    del modis<|MERGE_RESOLUTION|>--- conflicted
+++ resolved
@@ -27,22 +27,11 @@
 import os
 from glob import glob
 from os.path import expanduser
-<<<<<<< HEAD
-=======
+
+import numpy as np
+
 from pyspectral.config import get_config
-from pyspectral.utils import WAVE_NUMBER
-from pyspectral.utils import WAVE_LENGTH
-from pyspectral.utils import BANDNAMES
-from pyspectral.utils import (INSTRUMENTS, download_rsr)
-from pyspectral.utils import (RSR_DATA_VERSION_FILENAME, RSR_DATA_VERSION)
-from pyspectral.utils import (convert2wavenumber, get_central_wave)
-from pyspectral.utils import convert2str
->>>>>>> fd07153a
-
-import numpy as np
-
-from pyspectral.config import get_config
-from pyspectral.utils import (INSTRUMENTS, RSR_DATA_VERSION,
+from pyspectral.utils import (BANDNAMES, INSTRUMENTS, RSR_DATA_VERSION,
                               RSR_DATA_VERSION_FILENAME, WAVE_LENGTH,
                               WAVE_NUMBER, check_and_adjust_instrument_name,
                               convert2str, convert2wavenumber, download_rsr,
@@ -349,14 +338,6 @@
         download_rsr(dest_dir=dest_dir, dry_run=dry_run)
 
 
-<<<<<<< HEAD
-=======
-def main():
-    """Perform basic sanity check of RSR handling."""
-    RelativeSpectralResponse('EOS-Terra', 'modis')
-
-
->>>>>>> fd07153a
 if __name__ == "__main__":
     modis = RelativeSpectralResponse('EOS-Terra', 'modis')
     del modis