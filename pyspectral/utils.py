--- conflicted
+++ resolved
@@ -75,15 +75,11 @@
                'MTG-I1': 'fci'
                }
 
-<<<<<<< HEAD
 AVHRR_INSTRUMENT_NAME = {'avhrr-3': 'avhrr/3',
                          'avhrr-2': 'avhrr/2',
                          'avhrr-1': 'avhrr/1'}
 
-HTTP_PYSPECTRAL_RSR = "https://zenodo.org/record/6557386/files/pyspectral_rsr_data.tgz"
-=======
 HTTP_PYSPECTRAL_RSR = "https://zenodo.org/record/7116653/files/pyspectral_rsr_data.tgz"
->>>>>>> fd07153a
 
 RSR_DATA_VERSION_FILENAME = "PYSPECTRAL_RSR_VERSION"
 RSR_DATA_VERSION = "v1.2.0"
