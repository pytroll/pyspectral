#!/usr/bin/env python
# -*- coding: utf-8 -*-

# Copyright (c) 2013-2018 Adam.Dybbroe

# Author(s):

#   Adam.Dybbroe <a000680@c14526.ad.smhi.se>

# This program is free software: you can redistribute it and/or modify
# it under the terms of the GNU General Public License as published by
# the Free Software Foundation, either version 3 of the License, or
# (at your option) any later version.

# This program is distributed in the hope that it will be useful,
# but WITHOUT ANY WARRANTY; without even the implied warranty of
# MERCHANTABILITY or FITNESS FOR A PARTICULAR PURPOSE.  See the
# GNU General Public License for more details.

# You should have received a copy of the GNU General Public License
# along with this program.  If not, see <http://www.gnu.org/licenses/>.

"""Unit testing the 3.7 micron reflectance calculations"""

from pyspectral.near_infrared_reflectance import Calculator
<<<<<<< HEAD
=======
try:
    from unittest.mock import patch
except ImportError:
    from mock import patch

import unittest
>>>>>>> 866a52c3
import numpy as np
import sys
if sys.version_info < (2, 7):
    import unittest2 as unittest
    from mock import patch
else:
    import unittest
    from unittest.mock import patch


TEST_RSR = {'20': {},
            '99': {}}
TEST_RSR['20']['det-1'] = {}
TEST_RSR['20']['det-1']['central_wavelength'] = 3.780281935
TEST_RSR['20']['det-1']['wavelength'] = np.array([
    3.6123999, 3.6163599, 3.6264927, 3.6363862, 3.646468,
    3.6564937, 3.6664478, 3.6765388, 3.6865413, 3.6964585,
    3.7065142, 3.716509, 3.7264658, 3.7364102, 3.7463682,
    3.7563652, 3.7664226, 3.7763396, 3.7863384, 3.7964207,
    3.8063589, 3.8163606, 3.8264089, 3.8364836, 3.8463381,
    3.8563975, 3.8664163, 3.8763755, 3.8864797, 3.8964978,
    3.9064275, 3.9164873, 3.9264729, 3.9364026, 3.9465107,
    3.9535347], dtype='double')

TEST_RSR['20']['det-1']['response'] = np.array([
    0.01, 0.0118, 0.01987, 0.03226, 0.05028, 0.0849,
    0.16645, 0.33792, 0.59106, 0.81815, 0.96077, 0.92855,
    0.86008, 0.8661, 0.87697, 0.85412, 0.88922, 0.9541,
    0.95687, 0.91037, 0.91058, 0.94256, 0.94719, 0.94808,
    1., 0.92676, 0.67429, 0.44715, 0.27762, 0.14852,
    0.07141, 0.04151, 0.02925, 0.02085, 0.01414, 0.01], dtype='double')

TEST_RSR['99']['det-1'] = {}
TEST_RSR['99']['det-1']['central_wavelength'] = 10.8
TEST_RSR['99']['det-1']['wavelength'] = np.array([
    10.6123999,
    10.7563652,
    10.8563975,
    10.9064275,
    10.9535347], dtype='double')

TEST_RSR['99']['det-1']['response'] = np.array([
    0.33792,
    0.86008,
    1.,
    0.67429,
    0.07141], dtype='double')

TEST_RSR_WN = {'20': {}}
TEST_RSR_WN['20']['det-1'] = {}
WVN = np.array([2529.38208008, 2533.8840332, 2540.390625, 2546.81494141,
                2553.30883789, 2559.88354492, 2566.40722656, 2573.02270508,
                2579.72949219, 2586.37451172, 2593.09375, 2599.87548828,
                2606.55371094, 2613.41674805, 2620.29760742, 2627.18286133,
                2634.06005859, 2641.07421875, 2648.06713867, 2655.03930664,
                2662.14794922, 2669.25170898, 2676.36572266, 2683.50805664,
                2690.69702148, 2697.95288086, 2705.29199219, 2712.56982422,
                2719.94970703, 2727.43554688, 2734.8605957, 2742.38012695,
                2749.9831543, 2757.48510742, 2765.21142578, 2768.24291992],
               dtype='float32')
RESP = np.array([0.01, 0.01414, 0.02085, 0.02925, 0.04151,
                 0.07141, 0.14851999, 0.27761999, 0.44714999, 0.67429,
                 0.92676002, 1., 0.94808, 0.94718999, 0.94256002,
                 0.91057998, 0.91036999, 0.95687002, 0.95410001, 0.88922,
                 0.85412002, 0.87696999, 0.86610001, 0.86008, 0.92855,
                 0.96077001, 0.81814998, 0.59105998, 0.33792001, 0.16644999,
                 0.0849, 0.05028, 0.03226, 0.01987, 0.0118,
                 0.01], dtype='float32')

TEST_RSR_WN['20']['det-1']['central_wavelength'] = 3.780281935
TEST_RSR_WN['20']['det-1']['wavenumber'] = WVN
TEST_RSR_WN['20']['det-1']['response'] = RESP


class TestReflectance(unittest.TestCase):

    """Unit testing the reflectance calculations"""

    def setUp(self):
        """Set up"""
        pass

    def test_rsr_integral(self):
        """Test calculating the integral of the relative spectral response
        function. 
        """
        with patch('pyspectral.radiance_tb_conversion.RelativeSpectralResponse') as mymock:
            instance = mymock.return_value
            instance.rsr = TEST_RSR
            instance.unit = '1e-6 m'
            instance.si_scale = 1e-6

            refl37 = Calculator('EOS-Aqua', 'modis', '20')

        expected = 1.8563451e-07  # unit = 'm' (meter)
        self.assertAlmostEqual(refl37.rsr_integral, expected)

        with patch('pyspectral.radiance_tb_conversion.RelativeSpectralResponse') as mymock:
            instance = mymock.return_value
            instance.rsr = TEST_RSR_WN
            instance.unit = 'cm-1'
            instance.si_scale = 100.

            refl37 = Calculator('EOS-Aqua', 'modis', '20', wavespace='wavenumber')

        expected = 13000.385  # SI units = 'm-1' (1/meter)
        res = refl37.rsr_integral
        self.assertAlmostEqual(res / expected, 1.0, 6)

    def test_reflectance(self):
        """Test the derivation of the reflective part of a 3.7 micron band"""

        with patch('pyspectral.radiance_tb_conversion.RelativeSpectralResponse') as mymock:
            instance = mymock.return_value
            instance.rsr = TEST_RSR
            instance.unit = '1e-6 m'
            instance.si_scale = 1e-6

            with self.assertRaises(NotImplementedError):
                dummy = Calculator('Suomi-NPP', 'viirs', 10.8)

            refl37 = Calculator('Suomi-NPP', 'viirs', 3.7)
            self.assertEqual(refl37.bandwavelength, 3.7)
            self.assertEqual(refl37.bandname, '20')

        with patch('pyspectral.radiance_tb_conversion.RelativeSpectralResponse') as mymock:
            instance = mymock.return_value
            instance.rsr = TEST_RSR
            instance.unit = '1e-6 m'
            instance.si_scale = 1e-6

            refl37 = Calculator('EOS-Aqua', 'modis', '20')

        sunz = np.array([80.])
        tb3 = np.array([290.])
        tb4 = np.array([282.])
        refl = refl37.reflectance_from_tbs(sunz, tb3, tb4)
        self.assertAlmostEqual(refl.data[0], 0.251245010648, 6)

        tb3x = refl37.emissive_part_3x()
        self.assertAlmostEqual(tb3x, 276.213054, 6)

        sunz = np.array([80.])
        tb3 = np.array([295.])
        tb4 = np.array([282.])
        refl = refl37.reflectance_from_tbs(sunz, tb3, tb4)
        self.assertAlmostEqual(refl.data[0], 0.452497961, 6)

        tb3x = refl37.emissive_part_3x()
        self.assertAlmostEqual(tb3x, 270.077268, 6)

        sunz = np.array([50.])
        tb3 = np.array([300.])
        tb4 = np.array([285.])
        refl = refl37.reflectance_from_tbs(sunz, tb3, tb4)
        self.assertAlmostEqual(refl.data[0], 0.1189217, 6)

        tb3x = refl37.emissive_part_3x()
        self.assertAlmostEqual(tb3x, 282.455426, 6)

    def tearDown(self):
        """Clean up"""
        pass


def suite():
    """The suite for test_reflectance."""
    loader = unittest.TestLoader()
    mysuite = unittest.TestSuite()
    mysuite.addTest(loader.loadTestsFromTestCase(TestReflectance))

    return mysuite<|MERGE_RESOLUTION|>--- conflicted
+++ resolved
@@ -23,15 +23,6 @@
 """Unit testing the 3.7 micron reflectance calculations"""
 
 from pyspectral.near_infrared_reflectance import Calculator
-<<<<<<< HEAD
-=======
-try:
-    from unittest.mock import patch
-except ImportError:
-    from mock import patch
-
-import unittest
->>>>>>> 866a52c3
 import numpy as np
 import sys
 if sys.version_info < (2, 7):
