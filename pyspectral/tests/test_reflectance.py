--- conflicted
+++ resolved
@@ -118,13 +118,8 @@
         self.assertAlmostEqual(refl37.rsr_integral, expected)
 
         refl37 = ProductionClassWN(
-<<<<<<< HEAD
-            'EOS-Aqua', 'modis', '20', wavespace='wavenumber')
-        expected = 130.0039
-=======
             'eos', '2', 'modis', '20', wavespace='wavenumber')
         expected = 130.00391
->>>>>>> b36dcc7d
         self.assertAlmostEqual(refl37.rsr_integral, expected, 4)
 
     def test_reflectance(self):
