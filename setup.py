--- conflicted
+++ resolved
@@ -59,14 +59,9 @@
                'solar spectrum, to perfom various corrections to VIS and NIR band data')
 
 setup(name='pyspectral',
-<<<<<<< HEAD
-      version=version.__version__,
-      description=description,
-=======
       version=versioneer.get_version(),
       cmdclass=versioneer.get_cmdclass(),
-      description='Reading and manipulaing satellite sensor spectral responses and the solar spectrum, to perfom various corrections to VIS and NIR band data',
->>>>>>> a5574caf
+      description=description,
       author='Adam Dybbroe',
       author_email='adam.dybbroe@smhi.se',
       classifiers=['Development Status :: 4 - Beta',
