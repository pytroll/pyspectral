#!/usr/bin/env python
# -*- coding: utf-8 -*-

# Copyright (c) 2013, 2014, 2015, 2016 Adam Dybbroe

# Author(s):

#   Adam Dybbroe <adam.dybbroe@smhi.se>

# This program is free software: you can redistribute it and/or modify
# it under the terms of the GNU General Public License as published by
# the Free Software Foundation, either version 3 of the License, or
# (at your option) any later version.

# This program is distributed in the hope that it will be useful,
# but WITHOUT ANY WARRANTY; without even the implied warranty of
# MERCHANTABILITY or FITNESS FOR A PARTICULAR PURPOSE.  See the
# GNU General Public License for more details.

# You should have received a copy of the GNU General Public License
# along with this program.  If not, see <http://www.gnu.org/licenses/>.


try:
    with open('./README', 'r') as fd:
        long_description = fd.read()
except IOError:
    long_description = ''


from setuptools import setup
import imp

version = imp.load_source('pyspectral.version', 'pyspectral/version.py')

setup(name='pyspectral',
      version=version.__version__,
      description='Getting satellite sensor rsr functions and the solar spectrum',
      author='Adam Dybbroe',
      author_email='adam.dybbroe@smhi.se',
      classifiers=['Development Status :: 4 - Beta',
                   'Intended Audience :: Science/Research',
                   'License :: OSI Approved :: GNU General Public License v3 ' +
                   'or later (GPLv3+)',
                   'Operating System :: OS Independent',
                   'Programming Language :: Python',
                   'Topic :: Scientific/Engineering'],
      url='https://github.com/adybbroe/pyspectral',
      # download_url="https://github.com/adybbroe/py....
      long_description=long_description,
      license='GPLv3',

      packages=['pyspectral'],

      package_data={
          # If any package contains *.txt files, include them:
          '': ['*.txt', '*.det'],
          'pyspectral': ['data/*.dat',
                         'data/modis/terra/Reference_RSR_Dataset/*.det'],
      },

      # Project should use reStructuredText, so ensure that the docutils get
      # installed or upgraded on the target machine
      install_requires=['docutils>=0.3',
<<<<<<< HEAD
                        'numpy>=1.5.1', 'scipy>=0.8.1'],
      extras_require={'xlrd': ['xlrd'], 'matplotlib': ['matplotlib']},
=======
                        'numpy>=1.5.1', 'scipy>=0.8.1',
                        'requests', 'tqdm'],
      #                  'requests>=2.7.0', 'tqdm>=4.8.4'],
      extras_require={'xlrd': ['xlrd']},
>>>>>>> d07d3658
      scripts=[],
      data_files=[('etc', ['etc/pyspectral.cfg']),
                  ('share', ['pyspectral/data/e490_00a.dat'])],
      test_suite='pyspectral.tests.suite',
      tests_require=['mock', 'xlrd'],
      zip_safe=False
      )<|MERGE_RESOLUTION|>--- conflicted
+++ resolved
@@ -62,15 +62,10 @@
       # Project should use reStructuredText, so ensure that the docutils get
       # installed or upgraded on the target machine
       install_requires=['docutils>=0.3',
-<<<<<<< HEAD
-                        'numpy>=1.5.1', 'scipy>=0.8.1'],
-      extras_require={'xlrd': ['xlrd'], 'matplotlib': ['matplotlib']},
-=======
                         'numpy>=1.5.1', 'scipy>=0.8.1',
                         'requests', 'tqdm'],
       #                  'requests>=2.7.0', 'tqdm>=4.8.4'],
-      extras_require={'xlrd': ['xlrd']},
->>>>>>> d07d3658
+      extras_require={'xlrd': ['xlrd'], 'matplotlib': ['matplotlib']},
       scripts=[],
       data_files=[('etc', ['etc/pyspectral.cfg']),
                   ('share', ['pyspectral/data/e490_00a.dat'])],
